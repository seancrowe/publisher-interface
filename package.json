--- conflicted
+++ resolved
@@ -1,10 +1,6 @@
 {
   "name": "@chili-publish/publisher-interface",
-<<<<<<< HEAD
   "version": "0.3.3",
-=======
-  "version": "0.3.2",
->>>>>>> f353c6e2
   "author": "chili-publish",
   "description": "PublisherInterface is a class object that allows you to interact with the CHILI Publisher editorObject via postMessage without the complexity of postMessage.",
   "repository": {
